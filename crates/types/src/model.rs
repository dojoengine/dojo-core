--- conflicted
+++ resolved
@@ -195,26 +195,34 @@
     }
 }
 #[derive(Clone, serde::Serialize, serde::Deserialize, PartialEq, Debug)]
-pub struct ModelDefinition {
+pub struct ModelDef {
     pub name: cainome::cairo_serde::ByteArray,
     pub namespace: cainome::cairo_serde::ByteArray,
-    pub namespace_selector: starknet::core::types::Felt,
     pub version: u8,
+    pub selector: starknet::core::types::Felt,
+    pub name_hash: starknet::core::types::Felt,
+    pub namespace_hash: starknet::core::types::Felt,
     pub layout: Layout,
     pub schema: Ty,
     pub packed_size: Option<u32>,
     pub unpacked_size: Option<u32>,
 }
-impl cainome::cairo_serde::CairoSerde for ModelDefinition {
+impl cainome::cairo_serde::CairoSerde for ModelDef {
     type RustType = Self;
     const SERIALIZED_SIZE: std::option::Option<usize> = None;
     #[inline]
     fn cairo_serialized_size(__rust: &Self::RustType) -> usize {
         let mut __size = 0;
         __size += cainome::cairo_serde::ByteArray::cairo_serialized_size(&__rust.name);
-        __size += cainome::cairo_serde::ByteArray::cairo_serialized_size(&__rust.namespace);
-        __size += starknet::core::types::Felt::cairo_serialized_size(&__rust.namespace_selector);
+        __size
+            += cainome::cairo_serde::ByteArray::cairo_serialized_size(&__rust.namespace);
         __size += u8::cairo_serialized_size(&__rust.version);
+        __size += starknet::core::types::Felt::cairo_serialized_size(&__rust.selector);
+        __size += starknet::core::types::Felt::cairo_serialized_size(&__rust.name_hash);
+        __size
+            += starknet::core::types::Felt::cairo_serialized_size(
+                &__rust.namespace_hash,
+            );
         __size += Layout::cairo_serialized_size(&__rust.layout);
         __size += Ty::cairo_serialized_size(&__rust.schema);
         __size += Option::<u32>::cairo_serialized_size(&__rust.packed_size);
@@ -223,16 +231,16 @@
     }
     fn cairo_serialize(__rust: &Self::RustType) -> Vec<starknet::core::types::Felt> {
         let mut __out: Vec<starknet::core::types::Felt> = vec![];
-        __out.extend(cainome::cairo_serde::ByteArray::cairo_serialize(
-            &__rust.name,
-        ));
-        __out.extend(cainome::cairo_serde::ByteArray::cairo_serialize(
-            &__rust.namespace,
-        ));
-        __out.extend(starknet::core::types::Felt::cairo_serialize(
-            &__rust.namespace_selector,
-        ));
+        __out.extend(cainome::cairo_serde::ByteArray::cairo_serialize(&__rust.name));
+        __out
+            .extend(cainome::cairo_serde::ByteArray::cairo_serialize(&__rust.namespace));
         __out.extend(u8::cairo_serialize(&__rust.version));
+        __out.extend(starknet::core::types::Felt::cairo_serialize(&__rust.selector));
+        __out.extend(starknet::core::types::Felt::cairo_serialize(&__rust.name_hash));
+        __out
+            .extend(
+                starknet::core::types::Felt::cairo_serialize(&__rust.namespace_hash),
+            );
         __out.extend(Layout::cairo_serialize(&__rust.layout));
         __out.extend(Ty::cairo_serialize(&__rust.schema));
         __out.extend(Option::<u32>::cairo_serialize(&__rust.packed_size));
@@ -244,14 +252,33 @@
         __offset: usize,
     ) -> cainome::cairo_serde::Result<Self::RustType> {
         let mut __offset = __offset;
-        let name = cainome::cairo_serde::ByteArray::cairo_deserialize(__felts, __offset)?;
+        let name = cainome::cairo_serde::ByteArray::cairo_deserialize(
+            __felts,
+            __offset,
+        )?;
         __offset += cainome::cairo_serde::ByteArray::cairo_serialized_size(&name);
-        let namespace = cainome::cairo_serde::ByteArray::cairo_deserialize(__felts, __offset)?;
+        let namespace = cainome::cairo_serde::ByteArray::cairo_deserialize(
+            __felts,
+            __offset,
+        )?;
         __offset += cainome::cairo_serde::ByteArray::cairo_serialized_size(&namespace);
-        let namespace_selector = starknet::core::types::Felt::cairo_deserialize(__felts, __offset)?;
-        __offset += starknet::core::types::Felt::cairo_serialized_size(&namespace_selector);
         let version = u8::cairo_deserialize(__felts, __offset)?;
         __offset += u8::cairo_serialized_size(&version);
+        let selector = starknet::core::types::Felt::cairo_deserialize(
+            __felts,
+            __offset,
+        )?;
+        __offset += starknet::core::types::Felt::cairo_serialized_size(&selector);
+        let name_hash = starknet::core::types::Felt::cairo_deserialize(
+            __felts,
+            __offset,
+        )?;
+        __offset += starknet::core::types::Felt::cairo_serialized_size(&name_hash);
+        let namespace_hash = starknet::core::types::Felt::cairo_deserialize(
+            __felts,
+            __offset,
+        )?;
+        __offset += starknet::core::types::Felt::cairo_serialized_size(&namespace_hash);
         let layout = Layout::cairo_deserialize(__felts, __offset)?;
         __offset += Layout::cairo_serialized_size(&layout);
         let schema = Ty::cairo_deserialize(__felts, __offset)?;
@@ -260,11 +287,13 @@
         __offset += Option::<u32>::cairo_serialized_size(&packed_size);
         let unpacked_size = Option::<u32>::cairo_deserialize(__felts, __offset)?;
         __offset += Option::<u32>::cairo_serialized_size(&unpacked_size);
-        Ok(ModelDefinition {
+        Ok(ModelDef {
             name,
             namespace,
-            namespace_selector,
             version,
+            selector,
+            name_hash,
+            namespace_hash,
             layout,
             schema,
             packed_size,
@@ -614,7 +643,9 @@
 impl<A: starknet::accounts::ConnectedAccount + Sync> ModelContract<A> {
     #[allow(clippy::ptr_arg)]
     #[allow(clippy::too_many_arguments)]
-    pub fn definition(&self) -> cainome::cairo_serde::call::FCall<A::Provider, ModelDefinition> {
+    pub fn definition(
+        &self,
+    ) -> cainome::cairo_serde::call::FCall<A::Provider, ModelDef> {
         use cainome::cairo_serde::CairoSerde;
         let mut __calldata = vec![];
         let __call = starknet::core::types::FunctionCall {
@@ -710,26 +741,22 @@
 impl<P: starknet::providers::Provider + Sync> ModelContractReader<P> {
     #[allow(clippy::ptr_arg)]
     #[allow(clippy::too_many_arguments)]
-<<<<<<< HEAD
+    pub fn definition(&self) -> cainome::cairo_serde::call::FCall<P, ModelDef> {
+        use cainome::cairo_serde::CairoSerde;
+        let mut __calldata = vec![];
+        let __call = starknet::core::types::FunctionCall {
+            contract_address: self.address,
+            entry_point_selector: starknet::macros::selector!("definition"),
+            calldata: __calldata,
+        };
+        cainome::cairo_serde::call::FCall::new(__call, self.provider())
+    }
+    #[allow(clippy::ptr_arg)]
+    #[allow(clippy::too_many_arguments)]
     pub fn ensure_abi(
         &self,
         model: &ResourceMetadata,
     ) -> cainome::cairo_serde::call::FCall<P, ()> {
-=======
-    pub fn definition(&self) -> cainome::cairo_serde::call::FCall<P, ModelDefinition> {
-        use cainome::cairo_serde::CairoSerde;
-        let mut __calldata = vec![];
-        let __call = starknet::core::types::FunctionCall {
-            contract_address: self.address,
-            entry_point_selector: starknet::macros::selector!("definition"),
-            calldata: __calldata,
-        };
-        cainome::cairo_serde::call::FCall::new(__call, self.provider())
-    }
-    #[allow(clippy::ptr_arg)]
-    #[allow(clippy::too_many_arguments)]
-    pub fn ensure_abi(&self, model: &ResourceMetadata) -> cainome::cairo_serde::call::FCall<P, ()> {
->>>>>>> fc73f06e
         use cainome::cairo_serde::CairoSerde;
         let mut __calldata = vec![];
         __calldata.extend(ResourceMetadata::cairo_serialize(model));
