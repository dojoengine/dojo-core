pub const DEFAULT_INIT_PATCH: &str = "
#[abi(per_item)]
#[generate_trait]
pub impl IDojoInitImpl of IDojoInit {
    #[external(v0)]
    fn $init_name$(self: @ContractState) {
        if starknet::get_caller_address() != self.world_provider.world().contract_address {
            core::panics::panic_with_byte_array(
                @format!(\"Only the world can init contract `{}`, but caller \
 is `{:?}`\",
                self.tag(),
                starknet::get_caller_address(),
            ));
        }
    }
}
";

pub const CONTRACT_PATCH: &str = "
                #[starknet::contract]
                pub mod $name$ {
                    use dojo::contract::components::world_provider::{world_provider_cpt, world_provider_cpt::InternalTrait as WorldProviderInternal, IWorldProvider};
                    use dojo::contract::components::upgradeable::upgradeable_cpt;
                    use dojo::contract::IContract;

                    component!(path: world_provider_cpt, storage: world_provider, event: WorldProviderEvent);
                    component!(path: upgradeable_cpt, storage: upgradeable, event: UpgradeableEvent);

                    #[abi(embed_v0)]
                    impl WorldProviderImpl = world_provider_cpt::WorldProviderImpl<ContractState>;
                    
                    #[abi(embed_v0)]
                    impl UpgradeableImpl = upgradeable_cpt::UpgradeableImpl<ContractState>;

                    #[abi(embed_v0)]
                    pub impl ContractImpl of IContract<ContractState> {
                        fn name(self: @ContractState) -> ByteArray {
                            \"$name$\"
                        }

                        fn namespace(self: @ContractState) -> ByteArray {
                            \"$contract_namespace$\"
                        }

                        fn tag(self: @ContractState) -> ByteArray {
                            \"$contract_tag$\"
                        }

                        fn name_hash(self: @ContractState) -> felt252 {
                            $contract_name_hash$
                        }

                        fn namespace_hash(self: @ContractState) -> felt252 {
                            $contract_namespace_hash$
                        }

                        fn selector(self: @ContractState) -> felt252 {
                            $contract_selector$
                        }
                    }

                    $body$
                }
";

<<<<<<< HEAD
=======
pub const MODEL_PATCH: &str = "
#[derive(Drop, Serde)]
pub struct $type_name$Entity {
    __id: felt252, // private field
    $members_values$
}

#[generate_trait]
pub impl $type_name$EntityStoreImpl of $type_name$EntityStore {
    fn get(world: dojo::world::IWorldDispatcher, entity_id: felt252) -> $type_name$Entity {
        $type_name$ModelEntityImpl::get(world, entity_id)
    }

    fn update(self: @$type_name$Entity, world: dojo::world::IWorldDispatcher) {
        dojo::model::ModelEntity::<$type_name$Entity>::update_entity(self, world);
    }

    fn delete(self: @$type_name$Entity, world: dojo::world::IWorldDispatcher) {
        dojo::model::ModelEntity::<$type_name$Entity>::delete_entity(self, world);
    }

    $entity_field_accessors$
}

#[generate_trait]
pub impl $type_name$StoreImpl of $type_name$Store {
    fn entity_id_from_keys($param_keys$) -> felt252 {
        let mut serialized = core::array::ArrayTrait::new();
        $serialized_param_keys$
        core::poseidon::poseidon_hash_span(serialized.span())
    }

    fn from_values(ref keys: Span<felt252>, ref values: Span<felt252>) -> Option<$type_name$> {
        $deserialized_keys$
        $deserialized_values$

        Option::Some(
            $type_name$ {
                $member_key_names$
                $member_value_names$
            }
        )
    }

    fn get(world: dojo::world::IWorldDispatcher, $param_keys$) -> $type_name$ {
        let mut serialized = core::array::ArrayTrait::new();
        $serialized_param_keys$

        dojo::model::Model::<$type_name$>::get(world, serialized.span())
    }

    fn set(self: @$type_name$, world: dojo::world::IWorldDispatcher) {
        dojo::model::Model::<$type_name$>::set_model(self, world);
    }

    fn delete(self: @$type_name$, world: dojo::world::IWorldDispatcher) {
        dojo::model::Model::<$type_name$>::delete_model(self, world);
    }

    $field_accessors$
}

pub impl $type_name$ModelEntityImpl of dojo::model::ModelEntity<$type_name$Entity> {
    fn id(self: @$type_name$Entity) -> felt252 {
        *self.__id
    }

    fn values(self: @$type_name$Entity) -> Span<felt252> {
        let mut serialized = core::array::ArrayTrait::new();
        $serialized_values$
        core::array::ArrayTrait::span(@serialized)
    }

    fn from_values(entity_id: felt252, ref values: Span<felt252>) -> Option<$type_name$Entity> {
        $deserialized_values$

        Option::Some(
            $type_name$Entity {
                __id: entity_id,
                $member_value_names$
            }
        )
    }

    fn get(world: dojo::world::IWorldDispatcher, entity_id: felt252) -> $type_name$Entity {
        let mut values = dojo::world::IWorldDispatcherTrait::entity(
            world,
            dojo::model::Model::<$type_name$>::selector(),
            dojo::model::ModelIndex::Id(entity_id),
            dojo::model::Model::<$type_name$>::layout()
        );
        match Self::from_values(entity_id, ref values) {
            Option::Some(x) => x,
            Option::None => {
                panic!(\"ModelEntity `$type_name$Entity`: deserialization failed.\")
            }
        }
    }

    fn update_entity(self: @$type_name$Entity, world: dojo::world::IWorldDispatcher) {
        dojo::world::IWorldDispatcherTrait::set_entity(
            world,
            dojo::model::Model::<$type_name$>::selector(),
            dojo::model::ModelIndex::Id(self.id()),
            self.values(),
            dojo::model::Model::<$type_name$>::layout()
        );
    }

    fn delete_entity(self: @$type_name$Entity, world: dojo::world::IWorldDispatcher) {
        dojo::world::IWorldDispatcherTrait::delete_entity(
            world,
            dojo::model::Model::<$type_name$>::selector(),
            dojo::model::ModelIndex::Id(self.id()),
            dojo::model::Model::<$type_name$>::layout()
        );
    }

    fn get_member(
        world: dojo::world::IWorldDispatcher,
        entity_id: felt252,
        member_id: felt252,
    ) -> Span<felt252> {
        match dojo::utils::find_model_field_layout(dojo::model::Model::<$type_name$>::layout(), \
             member_id) {
            Option::Some(field_layout) => {
                dojo::world::IWorldDispatcherTrait::entity(
                    world,
                    dojo::model::Model::<$type_name$>::selector(),
                    dojo::model::ModelIndex::MemberId((entity_id, member_id)),
                    field_layout
                )
            },
            Option::None => core::panic_with_felt252('bad member id')
        }
    }

    fn set_member(
        self: @$type_name$Entity,
        world: dojo::world::IWorldDispatcher,
        member_id: felt252,
        values: Span<felt252>,
    ) {
        match dojo::utils::find_model_field_layout(dojo::model::Model::<$type_name$>::layout(), \
             member_id) {
            Option::Some(field_layout) => {
                dojo::world::IWorldDispatcherTrait::set_entity(
                    world,
                    dojo::model::Model::<$type_name$>::selector(),
                    dojo::model::ModelIndex::MemberId((self.id(), member_id)),
                    values,
                    field_layout
                )
            },
            Option::None => core::panic_with_felt252('bad member id')
        }
    }
}

#[cfg(target: \"test\")]
pub impl $type_name$ModelEntityTestImpl of dojo::model::ModelEntityTest<$type_name$Entity> {
    fn update_test(self: @$type_name$Entity, world: dojo::world::IWorldDispatcher) {
        let world_test = dojo::world::IWorldTestDispatcher { contract_address: \
             world.contract_address };

        dojo::world::IWorldTestDispatcherTrait::set_entity_test(
            world_test,
            dojo::model::Model::<$type_name$>::selector(),
            dojo::model::ModelIndex::Id(self.id()),
            self.values(),
            dojo::model::Model::<$type_name$>::layout()
        );
    }

    fn delete_test(self: @$type_name$Entity, world: dojo::world::IWorldDispatcher) {
        let world_test = dojo::world::IWorldTestDispatcher { contract_address: \
             world.contract_address };

        dojo::world::IWorldTestDispatcherTrait::delete_entity_test(
            world_test,
            dojo::model::Model::<$type_name$>::selector(),
            dojo::model::ModelIndex::Id(self.id()),
            dojo::model::Model::<$type_name$>::layout()
        );
    }
}

pub impl $type_name$ModelImpl of dojo::model::Model<$type_name$> {
    fn get(world: dojo::world::IWorldDispatcher, keys: Span<felt252>) -> $type_name$ {
        let mut values = dojo::world::IWorldDispatcherTrait::entity(
            world,
            Self::selector(),
            dojo::model::ModelIndex::Keys(keys),
            Self::layout()
        );
        let mut _keys = keys;

        match $type_name$Store::from_values(ref _keys, ref values) {
            Option::Some(x) => x,
            Option::None => {
                panic!(\"Model `$type_name$`: deserialization failed.\")
            }
        }
    }

   fn set_model(
        self: @$type_name$,
        world: dojo::world::IWorldDispatcher
    ) {
        dojo::world::IWorldDispatcherTrait::set_entity(
            world,
            Self::selector(),
            dojo::model::ModelIndex::Keys(Self::keys(self)),
            Self::values(self),
            Self::layout()
        );
    }

    fn delete_model(
        self: @$type_name$,
        world: dojo::world::IWorldDispatcher
    ) {
        dojo::world::IWorldDispatcherTrait::delete_entity(
            world,
            Self::selector(),
            dojo::model::ModelIndex::Keys(Self::keys(self)),
            Self::layout()
        );
    }

    fn get_member(
        world: dojo::world::IWorldDispatcher,
        keys: Span<felt252>,
        member_id: felt252
    ) -> Span<felt252> {
        match dojo::utils::find_model_field_layout(Self::layout(), member_id) {
            Option::Some(field_layout) => {
                let entity_id = dojo::utils::entity_id_from_keys(keys);
                dojo::world::IWorldDispatcherTrait::entity(
                    world,
                    Self::selector(),
                    dojo::model::ModelIndex::MemberId((entity_id, member_id)),
                    field_layout
                )
            },
            Option::None => core::panic_with_felt252('bad member id')
        }
    }

    fn set_member(
        self: @$type_name$,
        world: dojo::world::IWorldDispatcher,
        member_id: felt252,
        values: Span<felt252>
    ) {
        match dojo::utils::find_model_field_layout(Self::layout(), member_id) {
            Option::Some(field_layout) => {
                dojo::world::IWorldDispatcherTrait::set_entity(
                    world,
                    Self::selector(),
                    dojo::model::ModelIndex::MemberId((self.entity_id(), member_id)),
                    values,
                    field_layout
                )
            },
            Option::None => core::panic_with_felt252('bad member id')
        }
    }

    #[inline(always)]
    fn name() -> ByteArray {
        \"$type_name$\"
    }

    #[inline(always)]
    fn namespace() -> ByteArray {
        \"$model_namespace$\"
    }

    #[inline(always)]
    fn tag() -> ByteArray {
        \"$model_tag$\"
    }

    #[inline(always)]
    fn version() -> u8 {
        $model_version$
    }

    #[inline(always)]
    fn selector() -> felt252 {
        $model_selector$
    }

    #[inline(always)]
    fn instance_selector(self: @$type_name$) -> felt252 {
        Self::selector()
    }

    #[inline(always)]
    fn name_hash() -> felt252 {
        $model_name_hash$
    }

    #[inline(always)]
    fn namespace_hash() -> felt252 {
        $model_namespace_hash$
    }

    #[inline(always)]
    fn entity_id(self: @$type_name$) -> felt252 {
        core::poseidon::poseidon_hash_span(self.keys())
    }

    #[inline(always)]
    fn keys(self: @$type_name$) -> Span<felt252> {
        let mut serialized = core::array::ArrayTrait::new();
        $serialized_keys$
        core::array::ArrayTrait::span(@serialized)
    }

    #[inline(always)]
    fn values(self: @$type_name$) -> Span<felt252> {
        let mut serialized = core::array::ArrayTrait::new();
        $serialized_values$
        core::array::ArrayTrait::span(@serialized)
    }

    #[inline(always)]
    fn layout() -> dojo::meta::Layout {
        dojo::meta::introspect::Introspect::<$type_name$>::layout()
    }

    #[inline(always)]
    fn instance_layout(self: @$type_name$) -> dojo::meta::Layout {
        Self::layout()
    }

    #[inline(always)]
    fn packed_size() -> Option<usize> {
        dojo::meta::layout::compute_packed_size(Self::layout())
    }

    #[inline(always)]
    fn schema() -> dojo::meta::introspect::Ty {
        dojo::meta::introspect::Introspect::<$type_name$>::ty()
    }

    #[inline(always)]
    fn definition() -> dojo::model::ModelDefinition {
        dojo::model::ModelDefinition {
            name: Self::name(),
            namespace: Self::namespace(),
            namespace_selector: Self::namespace_hash(),
            version: Self::version(),
            layout: Self::layout(),
            schema: Self::schema(),
            packed_size: Self::packed_size(),
            unpacked_size: dojo::meta::introspect::Introspect::<$type_name$>::size(),
        }
    }
}

#[cfg(target: \"test\")]
pub impl $type_name$ModelTestImpl of dojo::model::ModelTest<$type_name$> {
   fn set_test(
        self: @$type_name$,
        world: dojo::world::IWorldDispatcher
    ) {
        let world_test = dojo::world::IWorldTestDispatcher { contract_address: \
             world.contract_address };

        dojo::world::IWorldTestDispatcherTrait::set_entity_test(
            world_test,
            dojo::model::Model::<$type_name$>::selector(),
            dojo::model::ModelIndex::Keys(dojo::model::Model::<$type_name$>::keys(self)),
            dojo::model::Model::<$type_name$>::values(self),
            dojo::model::Model::<$type_name$>::layout()
        );
    }

    fn delete_test(
        self: @$type_name$,
        world: dojo::world::IWorldDispatcher
    ) {
        let world_test = dojo::world::IWorldTestDispatcher { contract_address: \
             world.contract_address };

        dojo::world::IWorldTestDispatcherTrait::delete_entity_test(
            world_test,
            dojo::model::Model::<$type_name$>::selector(),
            dojo::model::ModelIndex::Keys(dojo::model::Model::<$type_name$>::keys(self)),
            dojo::model::Model::<$type_name$>::layout()
        );
    }
}

#[starknet::interface]
pub trait I$contract_name$<T> {
    fn ensure_abi(self: @T, model: $type_name$);
}

#[starknet::contract]
pub mod $contract_name$ {
    use super::$type_name$;
    use super::I$contract_name$;

    #[storage]
    struct Storage {}

    #[abi(embed_v0)]
    impl DojoModelImpl of dojo::model::IModel<ContractState>{
        fn name(self: @ContractState) -> ByteArray {
           \"$type_name$\"
        }

        fn namespace(self: @ContractState) -> ByteArray {
           \"$model_namespace$\"
        }

        fn tag(self: @ContractState) -> ByteArray {
            \"$model_tag$\"
        }

        fn version(self: @ContractState) -> u8 {
           $model_version$
        }

        fn selector(self: @ContractState) -> felt252 {
           $model_selector$
        }

        fn name_hash(self: @ContractState) -> felt252 {
            $model_name_hash$
        }

        fn namespace_hash(self: @ContractState) -> felt252 {
            $model_namespace_hash$
        }

        fn unpacked_size(self: @ContractState) -> Option<usize> {
            dojo::meta::introspect::Introspect::<$type_name$>::size()
        }

        fn packed_size(self: @ContractState) -> Option<usize> {
            dojo::model::Model::<$type_name$>::packed_size()
        }

        fn layout(self: @ContractState) -> dojo::meta::Layout {
            dojo::model::Model::<$type_name$>::layout()
        }

        fn schema(self: @ContractState) -> dojo::meta::introspect::Ty {
            dojo::meta::introspect::Introspect::<$type_name$>::ty()
        }

        fn definition(self: @ContractState) -> dojo::model::ModelDefinition {
            dojo::model::Model::<$type_name$>::definition()
        }
    }

    #[abi(embed_v0)]
    impl $contract_name$Impl of I$contract_name$<ContractState>{
        fn ensure_abi(self: @ContractState, model: $type_name$) {
        }
    }
}
";

>>>>>>> fc73f06e
pub const EVENT_PATCH: &str = "
#[generate_trait]
pub impl $type_name$EmitterImpl of $type_name$Emitter {
    fn emit(self: @$type_name$, world: dojo::world::IWorldDispatcher) {
        dojo::event::Event::<$type_name$>::emit(self, world);
    }
}

pub impl $type_name$EventImpl of dojo::event::Event<$type_name$> {

    fn emit(self: @$type_name$, world: dojo::world::IWorldDispatcher) {
        dojo::world::IWorldDispatcherTrait::emit_event(
            world,
            Self::selector(),
            Self::keys(self),
            Self::values(self),
            Self::historical()
        );
    }

    #[inline(always)]
    fn name() -> ByteArray {
        \"$type_name$\"
    }

    #[inline(always)]
    fn namespace() -> ByteArray {
        \"$event_namespace$\"
    }

    #[inline(always)]
    fn tag() -> ByteArray {
        \"$event_tag$\"
    }

    #[inline(always)]
    fn version() -> u8 {
        $event_version$
    }

    #[inline(always)]
    fn selector() -> felt252 {
        $event_selector$
    }

    #[inline(always)]
    fn instance_selector(self: @$type_name$) -> felt252 {
        Self::selector()
    }

    #[inline(always)]
    fn name_hash() -> felt252 {
        $event_name_hash$
    }

    #[inline(always)]
    fn namespace_hash() -> felt252 {
        $event_namespace_hash$
    }

    #[inline(always)]
    fn definition() -> dojo::event::EventDefinition {
        dojo::event::EventDefinition {
            name: Self::name(),
            namespace: Self::namespace(),
            namespace_selector: Self::namespace_hash(),
            version: Self::version(),
            layout: Self::layout(),
            schema: Self::schema()
        }
    }

    #[inline(always)]
    fn layout() -> dojo::meta::Layout {
        dojo::meta::introspect::Introspect::<$type_name$>::layout()
    }

    #[inline(always)]
    fn schema() -> dojo::meta::introspect::Ty {
        dojo::meta::introspect::Introspect::<$type_name$>::ty()
    }

    #[inline(always)]
    fn historical() -> bool {
        $event_historical$
    }

    #[inline(always)]
    fn keys(self: @$type_name$) -> Span<felt252> {
        let mut serialized = core::array::ArrayTrait::new();
        $serialized_keys$
        core::array::ArrayTrait::span(@serialized)
    }

    #[inline(always)]
    fn values(self: @$type_name$) -> Span<felt252> {
        let mut serialized = core::array::ArrayTrait::new();
        $serialized_values$
        core::array::ArrayTrait::span(@serialized)
    }
}

#[cfg(target: \"test\")]
pub impl $type_name$EventImplTest of dojo::event::EventTest<$type_name$> {
    fn emit_test(self: @$type_name$, world: dojo::world::IWorldDispatcher) {
        let world_test = dojo::world::IWorldTestDispatcher { contract_address: \
             world.contract_address };

        dojo::world::IWorldTestDispatcherTrait::emit_event_test(
            world_test,
            dojo::event::Event::<$type_name$>::selector(),
            dojo::event::Event::<$type_name$>::keys(self),
            dojo::event::Event::<$type_name$>::values(self),
            dojo::event::Event::<$type_name$>::historical()
        );
    }
}

#[starknet::contract]
pub mod $contract_name$ {
    use super::$type_name$;

    #[storage]
    struct Storage {}

    #[abi(embed_v0)]
    impl DojoEventImpl of dojo::event::IEvent<ContractState>{
        fn name(self: @ContractState) -> ByteArray {
           \"$type_name$\"
        }

        fn namespace(self: @ContractState) -> ByteArray {
           \"$event_namespace$\"
        }

        fn tag(self: @ContractState) -> ByteArray {
            \"$event_tag$\"
        }

        fn version(self: @ContractState) -> u8 {
           $event_version$
        }

        fn selector(self: @ContractState) -> felt252 {
           $event_selector$
        }

        fn name_hash(self: @ContractState) -> felt252 {
            $event_name_hash$
        }

        fn namespace_hash(self: @ContractState) -> felt252 {
            $event_namespace_hash$
        }

        fn definition(self: @ContractState) -> dojo::event::EventDefinition {
            dojo::event::Event::<$type_name$>::definition()
        }

        fn layout(self: @ContractState) -> dojo::meta::Layout {
            dojo::event::Event::<$type_name$>::layout()
        }

        fn schema(self: @ContractState) -> dojo::meta::introspect::Ty {
            dojo::meta::introspect::Introspect::<$type_name$>::ty()
        }
    }
}
";<|MERGE_RESOLUTION|>--- conflicted
+++ resolved
@@ -63,478 +63,6 @@
                 }
 ";
 
-<<<<<<< HEAD
-=======
-pub const MODEL_PATCH: &str = "
-#[derive(Drop, Serde)]
-pub struct $type_name$Entity {
-    __id: felt252, // private field
-    $members_values$
-}
-
-#[generate_trait]
-pub impl $type_name$EntityStoreImpl of $type_name$EntityStore {
-    fn get(world: dojo::world::IWorldDispatcher, entity_id: felt252) -> $type_name$Entity {
-        $type_name$ModelEntityImpl::get(world, entity_id)
-    }
-
-    fn update(self: @$type_name$Entity, world: dojo::world::IWorldDispatcher) {
-        dojo::model::ModelEntity::<$type_name$Entity>::update_entity(self, world);
-    }
-
-    fn delete(self: @$type_name$Entity, world: dojo::world::IWorldDispatcher) {
-        dojo::model::ModelEntity::<$type_name$Entity>::delete_entity(self, world);
-    }
-
-    $entity_field_accessors$
-}
-
-#[generate_trait]
-pub impl $type_name$StoreImpl of $type_name$Store {
-    fn entity_id_from_keys($param_keys$) -> felt252 {
-        let mut serialized = core::array::ArrayTrait::new();
-        $serialized_param_keys$
-        core::poseidon::poseidon_hash_span(serialized.span())
-    }
-
-    fn from_values(ref keys: Span<felt252>, ref values: Span<felt252>) -> Option<$type_name$> {
-        $deserialized_keys$
-        $deserialized_values$
-
-        Option::Some(
-            $type_name$ {
-                $member_key_names$
-                $member_value_names$
-            }
-        )
-    }
-
-    fn get(world: dojo::world::IWorldDispatcher, $param_keys$) -> $type_name$ {
-        let mut serialized = core::array::ArrayTrait::new();
-        $serialized_param_keys$
-
-        dojo::model::Model::<$type_name$>::get(world, serialized.span())
-    }
-
-    fn set(self: @$type_name$, world: dojo::world::IWorldDispatcher) {
-        dojo::model::Model::<$type_name$>::set_model(self, world);
-    }
-
-    fn delete(self: @$type_name$, world: dojo::world::IWorldDispatcher) {
-        dojo::model::Model::<$type_name$>::delete_model(self, world);
-    }
-
-    $field_accessors$
-}
-
-pub impl $type_name$ModelEntityImpl of dojo::model::ModelEntity<$type_name$Entity> {
-    fn id(self: @$type_name$Entity) -> felt252 {
-        *self.__id
-    }
-
-    fn values(self: @$type_name$Entity) -> Span<felt252> {
-        let mut serialized = core::array::ArrayTrait::new();
-        $serialized_values$
-        core::array::ArrayTrait::span(@serialized)
-    }
-
-    fn from_values(entity_id: felt252, ref values: Span<felt252>) -> Option<$type_name$Entity> {
-        $deserialized_values$
-
-        Option::Some(
-            $type_name$Entity {
-                __id: entity_id,
-                $member_value_names$
-            }
-        )
-    }
-
-    fn get(world: dojo::world::IWorldDispatcher, entity_id: felt252) -> $type_name$Entity {
-        let mut values = dojo::world::IWorldDispatcherTrait::entity(
-            world,
-            dojo::model::Model::<$type_name$>::selector(),
-            dojo::model::ModelIndex::Id(entity_id),
-            dojo::model::Model::<$type_name$>::layout()
-        );
-        match Self::from_values(entity_id, ref values) {
-            Option::Some(x) => x,
-            Option::None => {
-                panic!(\"ModelEntity `$type_name$Entity`: deserialization failed.\")
-            }
-        }
-    }
-
-    fn update_entity(self: @$type_name$Entity, world: dojo::world::IWorldDispatcher) {
-        dojo::world::IWorldDispatcherTrait::set_entity(
-            world,
-            dojo::model::Model::<$type_name$>::selector(),
-            dojo::model::ModelIndex::Id(self.id()),
-            self.values(),
-            dojo::model::Model::<$type_name$>::layout()
-        );
-    }
-
-    fn delete_entity(self: @$type_name$Entity, world: dojo::world::IWorldDispatcher) {
-        dojo::world::IWorldDispatcherTrait::delete_entity(
-            world,
-            dojo::model::Model::<$type_name$>::selector(),
-            dojo::model::ModelIndex::Id(self.id()),
-            dojo::model::Model::<$type_name$>::layout()
-        );
-    }
-
-    fn get_member(
-        world: dojo::world::IWorldDispatcher,
-        entity_id: felt252,
-        member_id: felt252,
-    ) -> Span<felt252> {
-        match dojo::utils::find_model_field_layout(dojo::model::Model::<$type_name$>::layout(), \
-             member_id) {
-            Option::Some(field_layout) => {
-                dojo::world::IWorldDispatcherTrait::entity(
-                    world,
-                    dojo::model::Model::<$type_name$>::selector(),
-                    dojo::model::ModelIndex::MemberId((entity_id, member_id)),
-                    field_layout
-                )
-            },
-            Option::None => core::panic_with_felt252('bad member id')
-        }
-    }
-
-    fn set_member(
-        self: @$type_name$Entity,
-        world: dojo::world::IWorldDispatcher,
-        member_id: felt252,
-        values: Span<felt252>,
-    ) {
-        match dojo::utils::find_model_field_layout(dojo::model::Model::<$type_name$>::layout(), \
-             member_id) {
-            Option::Some(field_layout) => {
-                dojo::world::IWorldDispatcherTrait::set_entity(
-                    world,
-                    dojo::model::Model::<$type_name$>::selector(),
-                    dojo::model::ModelIndex::MemberId((self.id(), member_id)),
-                    values,
-                    field_layout
-                )
-            },
-            Option::None => core::panic_with_felt252('bad member id')
-        }
-    }
-}
-
-#[cfg(target: \"test\")]
-pub impl $type_name$ModelEntityTestImpl of dojo::model::ModelEntityTest<$type_name$Entity> {
-    fn update_test(self: @$type_name$Entity, world: dojo::world::IWorldDispatcher) {
-        let world_test = dojo::world::IWorldTestDispatcher { contract_address: \
-             world.contract_address };
-
-        dojo::world::IWorldTestDispatcherTrait::set_entity_test(
-            world_test,
-            dojo::model::Model::<$type_name$>::selector(),
-            dojo::model::ModelIndex::Id(self.id()),
-            self.values(),
-            dojo::model::Model::<$type_name$>::layout()
-        );
-    }
-
-    fn delete_test(self: @$type_name$Entity, world: dojo::world::IWorldDispatcher) {
-        let world_test = dojo::world::IWorldTestDispatcher { contract_address: \
-             world.contract_address };
-
-        dojo::world::IWorldTestDispatcherTrait::delete_entity_test(
-            world_test,
-            dojo::model::Model::<$type_name$>::selector(),
-            dojo::model::ModelIndex::Id(self.id()),
-            dojo::model::Model::<$type_name$>::layout()
-        );
-    }
-}
-
-pub impl $type_name$ModelImpl of dojo::model::Model<$type_name$> {
-    fn get(world: dojo::world::IWorldDispatcher, keys: Span<felt252>) -> $type_name$ {
-        let mut values = dojo::world::IWorldDispatcherTrait::entity(
-            world,
-            Self::selector(),
-            dojo::model::ModelIndex::Keys(keys),
-            Self::layout()
-        );
-        let mut _keys = keys;
-
-        match $type_name$Store::from_values(ref _keys, ref values) {
-            Option::Some(x) => x,
-            Option::None => {
-                panic!(\"Model `$type_name$`: deserialization failed.\")
-            }
-        }
-    }
-
-   fn set_model(
-        self: @$type_name$,
-        world: dojo::world::IWorldDispatcher
-    ) {
-        dojo::world::IWorldDispatcherTrait::set_entity(
-            world,
-            Self::selector(),
-            dojo::model::ModelIndex::Keys(Self::keys(self)),
-            Self::values(self),
-            Self::layout()
-        );
-    }
-
-    fn delete_model(
-        self: @$type_name$,
-        world: dojo::world::IWorldDispatcher
-    ) {
-        dojo::world::IWorldDispatcherTrait::delete_entity(
-            world,
-            Self::selector(),
-            dojo::model::ModelIndex::Keys(Self::keys(self)),
-            Self::layout()
-        );
-    }
-
-    fn get_member(
-        world: dojo::world::IWorldDispatcher,
-        keys: Span<felt252>,
-        member_id: felt252
-    ) -> Span<felt252> {
-        match dojo::utils::find_model_field_layout(Self::layout(), member_id) {
-            Option::Some(field_layout) => {
-                let entity_id = dojo::utils::entity_id_from_keys(keys);
-                dojo::world::IWorldDispatcherTrait::entity(
-                    world,
-                    Self::selector(),
-                    dojo::model::ModelIndex::MemberId((entity_id, member_id)),
-                    field_layout
-                )
-            },
-            Option::None => core::panic_with_felt252('bad member id')
-        }
-    }
-
-    fn set_member(
-        self: @$type_name$,
-        world: dojo::world::IWorldDispatcher,
-        member_id: felt252,
-        values: Span<felt252>
-    ) {
-        match dojo::utils::find_model_field_layout(Self::layout(), member_id) {
-            Option::Some(field_layout) => {
-                dojo::world::IWorldDispatcherTrait::set_entity(
-                    world,
-                    Self::selector(),
-                    dojo::model::ModelIndex::MemberId((self.entity_id(), member_id)),
-                    values,
-                    field_layout
-                )
-            },
-            Option::None => core::panic_with_felt252('bad member id')
-        }
-    }
-
-    #[inline(always)]
-    fn name() -> ByteArray {
-        \"$type_name$\"
-    }
-
-    #[inline(always)]
-    fn namespace() -> ByteArray {
-        \"$model_namespace$\"
-    }
-
-    #[inline(always)]
-    fn tag() -> ByteArray {
-        \"$model_tag$\"
-    }
-
-    #[inline(always)]
-    fn version() -> u8 {
-        $model_version$
-    }
-
-    #[inline(always)]
-    fn selector() -> felt252 {
-        $model_selector$
-    }
-
-    #[inline(always)]
-    fn instance_selector(self: @$type_name$) -> felt252 {
-        Self::selector()
-    }
-
-    #[inline(always)]
-    fn name_hash() -> felt252 {
-        $model_name_hash$
-    }
-
-    #[inline(always)]
-    fn namespace_hash() -> felt252 {
-        $model_namespace_hash$
-    }
-
-    #[inline(always)]
-    fn entity_id(self: @$type_name$) -> felt252 {
-        core::poseidon::poseidon_hash_span(self.keys())
-    }
-
-    #[inline(always)]
-    fn keys(self: @$type_name$) -> Span<felt252> {
-        let mut serialized = core::array::ArrayTrait::new();
-        $serialized_keys$
-        core::array::ArrayTrait::span(@serialized)
-    }
-
-    #[inline(always)]
-    fn values(self: @$type_name$) -> Span<felt252> {
-        let mut serialized = core::array::ArrayTrait::new();
-        $serialized_values$
-        core::array::ArrayTrait::span(@serialized)
-    }
-
-    #[inline(always)]
-    fn layout() -> dojo::meta::Layout {
-        dojo::meta::introspect::Introspect::<$type_name$>::layout()
-    }
-
-    #[inline(always)]
-    fn instance_layout(self: @$type_name$) -> dojo::meta::Layout {
-        Self::layout()
-    }
-
-    #[inline(always)]
-    fn packed_size() -> Option<usize> {
-        dojo::meta::layout::compute_packed_size(Self::layout())
-    }
-
-    #[inline(always)]
-    fn schema() -> dojo::meta::introspect::Ty {
-        dojo::meta::introspect::Introspect::<$type_name$>::ty()
-    }
-
-    #[inline(always)]
-    fn definition() -> dojo::model::ModelDefinition {
-        dojo::model::ModelDefinition {
-            name: Self::name(),
-            namespace: Self::namespace(),
-            namespace_selector: Self::namespace_hash(),
-            version: Self::version(),
-            layout: Self::layout(),
-            schema: Self::schema(),
-            packed_size: Self::packed_size(),
-            unpacked_size: dojo::meta::introspect::Introspect::<$type_name$>::size(),
-        }
-    }
-}
-
-#[cfg(target: \"test\")]
-pub impl $type_name$ModelTestImpl of dojo::model::ModelTest<$type_name$> {
-   fn set_test(
-        self: @$type_name$,
-        world: dojo::world::IWorldDispatcher
-    ) {
-        let world_test = dojo::world::IWorldTestDispatcher { contract_address: \
-             world.contract_address };
-
-        dojo::world::IWorldTestDispatcherTrait::set_entity_test(
-            world_test,
-            dojo::model::Model::<$type_name$>::selector(),
-            dojo::model::ModelIndex::Keys(dojo::model::Model::<$type_name$>::keys(self)),
-            dojo::model::Model::<$type_name$>::values(self),
-            dojo::model::Model::<$type_name$>::layout()
-        );
-    }
-
-    fn delete_test(
-        self: @$type_name$,
-        world: dojo::world::IWorldDispatcher
-    ) {
-        let world_test = dojo::world::IWorldTestDispatcher { contract_address: \
-             world.contract_address };
-
-        dojo::world::IWorldTestDispatcherTrait::delete_entity_test(
-            world_test,
-            dojo::model::Model::<$type_name$>::selector(),
-            dojo::model::ModelIndex::Keys(dojo::model::Model::<$type_name$>::keys(self)),
-            dojo::model::Model::<$type_name$>::layout()
-        );
-    }
-}
-
-#[starknet::interface]
-pub trait I$contract_name$<T> {
-    fn ensure_abi(self: @T, model: $type_name$);
-}
-
-#[starknet::contract]
-pub mod $contract_name$ {
-    use super::$type_name$;
-    use super::I$contract_name$;
-
-    #[storage]
-    struct Storage {}
-
-    #[abi(embed_v0)]
-    impl DojoModelImpl of dojo::model::IModel<ContractState>{
-        fn name(self: @ContractState) -> ByteArray {
-           \"$type_name$\"
-        }
-
-        fn namespace(self: @ContractState) -> ByteArray {
-           \"$model_namespace$\"
-        }
-
-        fn tag(self: @ContractState) -> ByteArray {
-            \"$model_tag$\"
-        }
-
-        fn version(self: @ContractState) -> u8 {
-           $model_version$
-        }
-
-        fn selector(self: @ContractState) -> felt252 {
-           $model_selector$
-        }
-
-        fn name_hash(self: @ContractState) -> felt252 {
-            $model_name_hash$
-        }
-
-        fn namespace_hash(self: @ContractState) -> felt252 {
-            $model_namespace_hash$
-        }
-
-        fn unpacked_size(self: @ContractState) -> Option<usize> {
-            dojo::meta::introspect::Introspect::<$type_name$>::size()
-        }
-
-        fn packed_size(self: @ContractState) -> Option<usize> {
-            dojo::model::Model::<$type_name$>::packed_size()
-        }
-
-        fn layout(self: @ContractState) -> dojo::meta::Layout {
-            dojo::model::Model::<$type_name$>::layout()
-        }
-
-        fn schema(self: @ContractState) -> dojo::meta::introspect::Ty {
-            dojo::meta::introspect::Introspect::<$type_name$>::ty()
-        }
-
-        fn definition(self: @ContractState) -> dojo::model::ModelDefinition {
-            dojo::model::Model::<$type_name$>::definition()
-        }
-    }
-
-    #[abi(embed_v0)]
-    impl $contract_name$Impl of I$contract_name$<ContractState>{
-        fn ensure_abi(self: @ContractState, model: $type_name$) {
-        }
-    }
-}
-";
-
->>>>>>> fc73f06e
 pub const EVENT_PATCH: &str = "
 #[generate_trait]
 pub impl $type_name$EmitterImpl of $type_name$Emitter {
