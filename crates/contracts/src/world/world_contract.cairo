--- conflicted
+++ resolved
@@ -1,32 +1,4 @@
 use core::fmt::{Display, Formatter, Error};
-<<<<<<< HEAD
-use starknet::{ContractAddress, ClassHash};
-
-use dojo::model::{ModelIndex, ResourceMetadata};
-use dojo::model::{Layout};
-
-/// Resource is the type of the resource that can be registered in the world.
-///
-/// Caching the namespace hash of a contract and model in the world saves gas, instead
-/// of re-computing the descriptor each time, which involves several poseidon hash
-/// operations.
-///
-/// - Model: (ContractAddress, NamespaceHash)
-/// - Contract: (ContractAddress, NamespaceHash)
-/// - Namespace: ByteArray
-/// - World: The world itself, identified by the selector 0.
-/// - Unregistered: The unregistered state.
-#[derive(Drop, starknet::Store, Serde, Default, Debug)]
-pub enum Resource {
-    Model: (ContractAddress, felt252),
-    Contract: (ContractAddress, felt252),
-    Namespace: ByteArray,
-    World,
-    #[default]
-    Unregistered,
-}
-=======
->>>>>>> 2d2b7e61
 
 #[derive(Copy, Drop, PartialEq)]
 pub enum Permission {
@@ -71,9 +43,6 @@
     use dojo::contract::components::upgradeable::{
         IUpgradeableDispatcher, IUpgradeableDispatcherTrait
     };
-<<<<<<< HEAD
-    use dojo::model::{Model, Layout, ResourceMetadata, ResourceMetadataTrait, metadata};
-=======
     use dojo::contract::{IContractDispatcher, IContractDispatcherTrait};
     use dojo::meta::Layout;
     use dojo::event::{IEventDispatcher, IEventDispatcherTrait};
@@ -81,22 +50,16 @@
         Model, IModelDispatcher, IModelDispatcherTrait, ResourceMetadata, ResourceMetadataTrait,
         metadata, ModelIndex
     };
->>>>>>> 2d2b7e61
     use dojo::storage;
     use dojo::utils::{
         entity_id_from_keys, bytearray_hash, DescriptorTrait, IDescriptorDispatcher,
         IDescriptorDispatcherTrait
     };
-<<<<<<< HEAD
-
-    use super::{ModelIndex, IWorld, IUpgradeableWorld, Resource, Permission};
-=======
     use dojo::world::{
         IWorldDispatcher, IWorldDispatcherTrait, IWorld, IUpgradeableWorld, Resource,
         ResourceIsNoneTrait
     };
     use super::Permission;
->>>>>>> 2d2b7e61
 
     pub const WORLD: felt252 = 0;
     pub const DOJO_INIT_SELECTOR: felt252 = selector!("dojo_init");
