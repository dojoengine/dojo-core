pub mod contract {
    pub mod contract;
    pub use contract::{IContract, IContractDispatcher, IContractDispatcherTrait};

    pub mod components {
        pub mod upgradeable;
        pub mod world_provider;
    }
}

pub mod event {
    pub mod event;
    pub use event::{Event, EventDefinition, IEvent, IEventDispatcher, IEventDispatcherTrait};

    #[cfg(target: "test")]
    pub use event::{EventTest};
}

pub mod meta {
    pub mod introspect;
    pub use introspect::Introspect;

    pub mod layout;
    pub use layout::{Layout, FieldLayout};
}

pub mod model {
    pub mod definition;
    pub use definition::{ModelIndex, ModelDefinition};

    pub mod members;
    pub use members::{MemberStore};

    pub mod model;
<<<<<<< HEAD
    pub use model::{Model, ModelStore};
=======
    pub use model::{
        Model, ModelDefinition, ModelIndex, ModelEntity, IModel, IModelDispatcher,
        IModelDispatcherTrait,
    };
>>>>>>> fc73f06e

    pub mod entity;
    pub use entity::{Entity, EntityStore};

    pub mod interface;
    pub use interface::{IModel, IModelDispatcher, IModelDispatcherTrait};

    pub mod metadata;
<<<<<<< HEAD
    pub use metadata::{ResourceMetadata, resource_metadata};
    pub(crate) use metadata::{initial_address, initial_class_hash};

    #[cfg(target: "test")]
    pub use model::{ModelTest};

    #[cfg(target: "test")]
    pub use entity::{ModelEntityTest};
=======
    pub use metadata::{ResourceMetadata, ResourceMetadataTrait, resource_metadata};
>>>>>>> fc73f06e
}

pub(crate) mod storage {
    pub(crate) mod database;
    pub(crate) mod packing;
    pub(crate) mod layout;
    pub(crate) mod storage;
    pub(crate) mod entity_model;
}

pub mod utils {
    // Since Scarb 2.6.0 there's an optimization that does not
    // build tests for dependencies and it's not configurable.
    //
    // To expose correctly the test utils for a package using dojo-core,
    // we need to it in the `lib` target or using the `#[cfg(target: "test")]`
    // attribute.
    //
    // Since `test_utils` is using `TEST_CLASS_HASH` to factorize some deployment
    // core, we place it under the test target manually.
    #[cfg(target: "test")]
    pub mod test;

<<<<<<< HEAD
    pub mod utils;
    pub use utils::{
        bytearray_hash, entity_id_from_keys, find_field_layout, find_model_field_layout, any_none,
        sum, combine_key, selector_from_names, serialize_inline, deserialize_unwrap,
        entity_id_from_key
    };

=======
>>>>>>> fc73f06e
    pub mod descriptor;
    pub use descriptor::{
        Descriptor, DescriptorTrait, IDescriptorDispatcher, IDescriptorDispatcherTrait
    };

    pub mod hash;
    pub use hash::{bytearray_hash, selector_from_names};

    pub mod key;
    pub use key::{entity_id_from_keys, combine_key};

    pub mod layout;
    pub use layout::{find_field_layout, find_model_field_layout};

    pub mod misc;
    pub use misc::{any_none, sum};

    pub mod naming;
    pub use naming::is_name_valid;
}

pub mod world {
    pub(crate) mod errors;

    mod resource;
    pub use resource::{Resource, ResourceIsNoneTrait};

    mod iworld;
    pub use iworld::{
        IWorld, IWorldDispatcher, IWorldDispatcherTrait, IUpgradeableWorld,
        IUpgradeableWorldDispatcher, IUpgradeableWorldDispatcherTrait
    };

    #[cfg(target: "test")]
    pub use iworld::{IWorldTest, IWorldTestDispatcher, IWorldTestDispatcherTrait};

    mod world_contract;
    pub use world_contract::world;
}

#[cfg(test)]
mod tests {
    mod meta {
        mod introspect;
    }

    mod event {
        mod event;
    }

    mod model {
        mod model;
    }
    mod storage {
        mod database;
        mod packing;
        mod storage;
    }
    mod contract;
    mod benchmarks;
    mod expanded {
        pub(crate) mod selector_attack;
    }
    mod helpers;
    mod world {
        mod acl;
        mod entities;
        mod resources;
        mod world;
    }
    mod utils {
        mod hash;
        mod key;
        mod layout;
        mod misc;
        mod naming;
    }
}<|MERGE_RESOLUTION|>--- conflicted
+++ resolved
@@ -18,7 +18,7 @@
 
 pub mod meta {
     pub mod introspect;
-    pub use introspect::Introspect;
+    pub use introspect::{Introspect, Ty};
 
     pub mod layout;
     pub use layout::{Layout, FieldLayout};
@@ -26,20 +26,13 @@
 
 pub mod model {
     pub mod definition;
-    pub use definition::{ModelIndex, ModelDefinition};
+    pub use definition::{ModelIndex, ModelDefinition, ModelDef};
 
     pub mod members;
     pub use members::{MemberStore};
 
     pub mod model;
-<<<<<<< HEAD
     pub use model::{Model, ModelStore};
-=======
-    pub use model::{
-        Model, ModelDefinition, ModelIndex, ModelEntity, IModel, IModelDispatcher,
-        IModelDispatcherTrait,
-    };
->>>>>>> fc73f06e
 
     pub mod entity;
     pub use entity::{Entity, EntityStore};
@@ -48,18 +41,13 @@
     pub use interface::{IModel, IModelDispatcher, IModelDispatcherTrait};
 
     pub mod metadata;
-<<<<<<< HEAD
     pub use metadata::{ResourceMetadata, resource_metadata};
-    pub(crate) use metadata::{initial_address, initial_class_hash};
 
     #[cfg(target: "test")]
     pub use model::{ModelTest};
 
     #[cfg(target: "test")]
     pub use entity::{ModelEntityTest};
-=======
-    pub use metadata::{ResourceMetadata, ResourceMetadataTrait, resource_metadata};
->>>>>>> fc73f06e
 }
 
 pub(crate) mod storage {
@@ -83,16 +71,6 @@
     #[cfg(target: "test")]
     pub mod test;
 
-<<<<<<< HEAD
-    pub mod utils;
-    pub use utils::{
-        bytearray_hash, entity_id_from_keys, find_field_layout, find_model_field_layout, any_none,
-        sum, combine_key, selector_from_names, serialize_inline, deserialize_unwrap,
-        entity_id_from_key
-    };
-
-=======
->>>>>>> fc73f06e
     pub mod descriptor;
     pub use descriptor::{
         Descriptor, DescriptorTrait, IDescriptorDispatcher, IDescriptorDispatcherTrait
@@ -102,7 +80,7 @@
     pub use hash::{bytearray_hash, selector_from_names};
 
     pub mod key;
-    pub use key::{entity_id_from_keys, combine_key};
+    pub use key::{entity_id_from_keys, combine_key, entity_id_from_key};
 
     pub mod layout;
     pub use layout::{find_field_layout, find_model_field_layout};
@@ -112,6 +90,9 @@
 
     pub mod naming;
     pub use naming::is_name_valid;
+
+    pub mod serde;
+    pub use serde::{serialize_inline, deserialize_unwrap};
 }
 
 pub mod world {
