pub mod contract {
    pub mod contract;
    pub use contract::{IContract, IContractDispatcher, IContractDispatcherTrait};

    pub mod components {
        pub mod upgradeable;
        pub mod world_provider;
    }
}

pub mod event {
    pub mod event;
    pub use event::{Event, EventDefinition, IEvent, IEventDispatcher, IEventDispatcherTrait};

    #[cfg(target: "test")]
    pub use event::{EventTest};
}

pub mod meta {
    pub mod introspect;
    pub mod layout;
    pub use layout::{Layout, FieldLayout};
}

pub mod model {
    pub mod model;
    pub use model::{
        Model, ModelDefinition, ModelIndex, ModelEntity, IModel, IModelDispatcher,
        IModelDispatcherTrait,
    };

    #[cfg(target: "test")]
    pub use model::{ModelTest, ModelEntityTest};

    pub mod metadata;
    pub use metadata::{ResourceMetadata, ResourceMetadataTrait, resource_metadata};
}

pub(crate) mod storage {
    pub(crate) mod database;
    pub(crate) mod packing;
    pub(crate) mod layout;
    pub(crate) mod storage;
    pub(crate) mod entity_model;
}

pub mod utils {
    // Since Scarb 2.6.0 there's an optimization that does not
    // build tests for dependencies and it's not configurable.
    //
    // To expose correctly the test utils for a package using dojo-core,
    // we need to it in the `lib` target or using the `#[cfg(target: "test")]`
    // attribute.
    //
    // Since `test_utils` is using `TEST_CLASS_HASH` to factorize some deployment
    // core, we place it under the test target manually.
    #[cfg(target: "test")]
    pub mod test;

    pub mod descriptor;
    pub use descriptor::{
        Descriptor, DescriptorTrait, IDescriptorDispatcher, IDescriptorDispatcherTrait
    };

    pub mod hash;
    pub use hash::{bytearray_hash, selector_from_names};

    pub mod key;
    pub use key::{entity_id_from_keys, combine_key};

    pub mod layout;
    pub use layout::{find_field_layout, find_model_field_layout};

    pub mod misc;
    pub use misc::{any_none, sum};

    pub mod naming;
    pub use naming::is_name_valid;
}

pub mod world {
    pub(crate) mod errors;

<<<<<<< HEAD
    mod world_contract;
    pub use world_contract::{
        world, IWorld, IWorldDispatcher, IWorldDispatcherTrait, IWorldProvider,
        IWorldProviderDispatcher, IWorldProviderDispatcherTrait, Resource,
    };

    #[cfg(target: "test")]
    pub use world_contract::{
        IWorldTest, IWorldTestDispatcher, IWorldTestDispatcherTrait, IUpgradeableWorld,
        IUpgradeableWorldDispatcher, IUpgradeableWorldDispatcherTrait
    };
=======
    mod resource;
    pub use resource::{Resource, ResourceIsNoneTrait};

    mod iworld;
    pub use iworld::{
        IWorld, IWorldDispatcher, IWorldDispatcherTrait, IUpgradeableWorld,
        IUpgradeableWorldDispatcher, IUpgradeableWorldDispatcherTrait
    };

    #[cfg(target: "test")]
    pub use iworld::{IWorldTest, IWorldTestDispatcher, IWorldTestDispatcherTrait};

    mod world_contract;
    pub use world_contract::world;
>>>>>>> 2d2b7e61
}

#[cfg(test)]
mod tests {
    mod meta {
        mod introspect;
    }

    mod event {
        mod event;
    }

    mod model {
        mod model;
    }
    mod storage {
        mod database;
        mod packing;
        mod storage;
    }
    mod contract;
    mod benchmarks;
    mod expanded {
        pub(crate) mod selector_attack;
    }
    mod helpers;
    mod world {
        mod acl;
        mod entities;
        mod resources;
        mod world;
        mod init;
    }
    mod utils {
        mod hash;
        mod key;
        mod layout;
        mod misc;
        mod naming;
    }
}<|MERGE_RESOLUTION|>--- conflicted
+++ resolved
@@ -81,19 +81,6 @@
 pub mod world {
     pub(crate) mod errors;
 
-<<<<<<< HEAD
-    mod world_contract;
-    pub use world_contract::{
-        world, IWorld, IWorldDispatcher, IWorldDispatcherTrait, IWorldProvider,
-        IWorldProviderDispatcher, IWorldProviderDispatcherTrait, Resource,
-    };
-
-    #[cfg(target: "test")]
-    pub use world_contract::{
-        IWorldTest, IWorldTestDispatcher, IWorldTestDispatcherTrait, IUpgradeableWorld,
-        IUpgradeableWorldDispatcher, IUpgradeableWorldDispatcherTrait
-    };
-=======
     mod resource;
     pub use resource::{Resource, ResourceIsNoneTrait};
 
@@ -108,7 +95,6 @@
 
     mod world_contract;
     pub use world_contract::world;
->>>>>>> 2d2b7e61
 }
 
 #[cfg(test)]
