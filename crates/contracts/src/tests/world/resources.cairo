use starknet::{contract_address_const, ContractAddress, ClassHash};

use dojo::model::{Model, ResourceMetadata};
use dojo::utils::{bytearray_hash, entity_id_from_keys};
use dojo::world::{IWorldDispatcher, IWorldDispatcherTrait, world};
use dojo::world::world::{
    NamespaceRegistered, ModelRegistered, ModelUpgraded, MetadataUpdate, ContractDeployed,
    ContractUpgraded
};
use dojo::contract::{IContractDispatcher, IContractDispatcherTrait};

use dojo::tests::helpers::{
    deploy_world, drop_all_events, Foo, foo, Buzz, buzz, test_contract, buzz_contract
};
use dojo::utils::test::spawn_test_world;

#[test]
fn test_set_metadata_world() {
    let world = deploy_world();

    let metadata = ResourceMetadata {
        resource_id: 0, metadata_uri: format!("ipfs:world_with_a_long_uri_that")
    };

    world.set_metadata(metadata.clone());

    assert(world.metadata(0) == metadata, 'invalid metadata');
}

#[test]
fn test_set_metadata_resource_owner() {
    let world = spawn_test_world(["dojo"].span(), [foo::TEST_CLASS_HASH].span(),);

    let bob = starknet::contract_address_const::<0xb0b>();

    world.grant_owner(Model::<Foo>::selector(), bob);

    starknet::testing::set_account_contract_address(bob);
    starknet::testing::set_contract_address(bob);

    let metadata = ResourceMetadata {
        resource_id: Model::<Foo>::selector(), metadata_uri: format!("ipfs:bob")
    };

    drop_all_events(world.contract_address);

    // Metadata must be updated by a direct call from an account which has owner role
    // for the attached resource.
    world.set_metadata(metadata.clone());
    assert(world.metadata(Model::<Foo>::selector()) == metadata, 'bad metadata');

    assert_eq!(
        starknet::testing::pop_log(world.contract_address),
        Option::Some(MetadataUpdate { resource: metadata.resource_id, uri: metadata.metadata_uri })
    );
}

#[test]
#[should_panic(
    expected: (
<<<<<<< HEAD
        "Account `2827` does NOT have OWNER role on model (or it's namespace) `dojo-Foo`",
=======
        "Account `2827` does NOT have OWNER role on model (or its namespace) `dojo-Foo`",
>>>>>>> 6b1eca23
        'ENTRYPOINT_FAILED',
    )
)]
fn test_set_metadata_not_possible_for_resource_writer() {
    let world = spawn_test_world(["dojo"].span(), [foo::TEST_CLASS_HASH].span(),);

    let bob = starknet::contract_address_const::<0xb0b>();

    world.grant_writer(Model::<Foo>::selector(), bob);

    starknet::testing::set_account_contract_address(bob);
    starknet::testing::set_contract_address(bob);

    let metadata = ResourceMetadata {
        resource_id: Model::<Foo>::selector(), metadata_uri: format!("ipfs:bob")
    };

    world.set_metadata(metadata.clone());
}

#[test]
#[should_panic(
    expected: ("Account `2827` does NOT have OWNER role on world", 'ENTRYPOINT_FAILED',)
)]
fn test_set_metadata_not_possible_for_random_account() {
    let world = deploy_world();

    let metadata = ResourceMetadata { // World metadata.
        resource_id: 0, metadata_uri: format!("ipfs:bob"),
    };

    let bob = starknet::contract_address_const::<0xb0b>();
    starknet::testing::set_contract_address(bob);
    starknet::testing::set_account_contract_address(bob);

    // Bob access follows the conventional ACL, he can't write the world
    // metadata if he does not have access to it.
    world.set_metadata(metadata);
}

#[test]
#[should_panic(expected: ('CONTRACT_NOT_DEPLOYED', 'ENTRYPOINT_FAILED',))]
fn test_set_metadata_through_malicious_contract() {
    let world = spawn_test_world(["dojo"].span(), [foo::TEST_CLASS_HASH].span(),);

    let bob = starknet::contract_address_const::<0xb0b>();
    let malicious_contract = starknet::contract_address_const::<0xdead>();

    world.grant_owner(Model::<Foo>::selector(), bob);

    starknet::testing::set_account_contract_address(bob);
    starknet::testing::set_contract_address(malicious_contract);

    let metadata = ResourceMetadata {
        resource_id: Model::<Foo>::selector(), metadata_uri: format!("ipfs:bob")
    };

    world.set_metadata(metadata.clone());
}

#[test]
fn test_register_model_for_namespace_owner() {
    let bob = starknet::contract_address_const::<0xb0b>();

    let world = deploy_world();
    world.grant_owner(Model::<Foo>::namespace_hash(), bob);

    drop_all_events(world.contract_address);

    starknet::testing::set_account_contract_address(bob);
    starknet::testing::set_contract_address(bob);
    world.register_model(foo::TEST_CLASS_HASH.try_into().unwrap());

    let event = starknet::testing::pop_log::<ModelRegistered>(world.contract_address);

    assert(event.is_some(), 'no ModelRegistered event');
    let event = event.unwrap();
    assert(event.name == Model::<Foo>::name(), 'bad model name');
    assert(event.namespace == Model::<Foo>::namespace(), 'bad model namespace');
    assert(event.class_hash == foo::TEST_CLASS_HASH.try_into().unwrap(), 'bad model class_hash');
    assert(
        event.address != core::num::traits::Zero::<ContractAddress>::zero(),
        'bad model prev address'
    );

    assert(world.is_owner(Model::<Foo>::selector(), bob), 'bob is not the owner');
}

#[test]
#[should_panic(
    expected: ("Account `2827` does NOT have OWNER role on namespace `dojo`", 'ENTRYPOINT_FAILED',)
)]
fn test_register_model_for_namespace_writer() {
    let bob = starknet::contract_address_const::<0xb0b>();

    let world = deploy_world();
    world.grant_writer(Model::<Foo>::namespace_hash(), bob);

    drop_all_events(world.contract_address);

    starknet::testing::set_account_contract_address(bob);
    starknet::testing::set_contract_address(bob);
    world.register_model(foo::TEST_CLASS_HASH.try_into().unwrap());
}

#[test]
fn test_upgrade_model_from_model_owner() {
    let bob = starknet::contract_address_const::<0xb0b>();

    let world = deploy_world();
    world.grant_owner(Model::<Foo>::namespace_hash(), bob);

    starknet::testing::set_account_contract_address(bob);
    starknet::testing::set_contract_address(bob);
    world.register_model(foo::TEST_CLASS_HASH.try_into().unwrap());

    drop_all_events(world.contract_address);

    world.upgrade_model(foo::TEST_CLASS_HASH.try_into().unwrap());

    let event = starknet::testing::pop_log::<ModelUpgraded>(world.contract_address);

    assert(event.is_some(), 'no ModelRegistered event');
    let event = event.unwrap();
    assert(event.name == Model::<Foo>::name(), 'bad model name');
    assert(event.namespace == Model::<Foo>::namespace(), 'bad model namespace');
    assert(event.class_hash == foo::TEST_CLASS_HASH.try_into().unwrap(), 'bad model class_hash');
    assert(
        event.address != core::num::traits::Zero::<ContractAddress>::zero(),
        'bad model prev address'
    );

    assert(world.is_owner(Model::<Foo>::selector(), bob), 'bob is not the owner');
}

#[test]
#[should_panic(
    expected: (
        "Account `659918` does NOT have OWNER role on namespace `dojo`", 'ENTRYPOINT_FAILED',
    )
)]
fn test_upgrade_model_from_model_writer() {
    let bob = starknet::contract_address_const::<0xb0b>();
    let alice = starknet::contract_address_const::<0xa11ce>();

    let world = deploy_world();
    // dojo namespace is registered by the deploy_world function.
    world.register_model(foo::TEST_CLASS_HASH.try_into().unwrap());
    world.grant_owner(Model::<Foo>::namespace_hash(), bob);
    world.grant_writer(Model::<Foo>::namespace_hash(), alice);

    starknet::testing::set_account_contract_address(bob);
    starknet::testing::set_contract_address(bob);
    world.upgrade_model(foo::TEST_CLASS_HASH.try_into().unwrap());

    starknet::testing::set_account_contract_address(alice);
    starknet::testing::set_contract_address(alice);
    world.register_model(foo::TEST_CLASS_HASH.try_into().unwrap());
}

#[test]
#[should_panic(expected: ("Resource `dojo-Foo` is already registered", 'ENTRYPOINT_FAILED',))]
fn test_upgrade_model_from_random_account() {
    let bob = starknet::contract_address_const::<0xb0b>();
    let alice = starknet::contract_address_const::<0xa11ce>();

    let world = deploy_world();
    world.grant_owner(Model::<Foo>::namespace_hash(), bob);
    world.grant_owner(Model::<Foo>::namespace_hash(), alice);

    starknet::testing::set_account_contract_address(bob);
    starknet::testing::set_contract_address(bob);
    world.register_model(foo::TEST_CLASS_HASH.try_into().unwrap());

    starknet::testing::set_account_contract_address(alice);
    starknet::testing::set_contract_address(alice);
    world.register_model(foo::TEST_CLASS_HASH.try_into().unwrap());
}

#[test]
#[should_panic(expected: ("Namespace `another_namespace` is not registered", 'ENTRYPOINT_FAILED',))]
fn test_register_model_with_unregistered_namespace() {
    let world = deploy_world();
    world.register_model(buzz::TEST_CLASS_HASH.try_into().unwrap());
}

// It's CONTRACT_NOT_DEPLOYED for now as in this example the contract is not a dojo contract
// and it's not the account that is calling the register_model function.
#[test]
#[should_panic(expected: ('CONTRACT_NOT_DEPLOYED', 'ENTRYPOINT_FAILED',))]
fn test_register_model_through_malicious_contract() {
    let bob = starknet::contract_address_const::<0xb0b>();
    let malicious_contract = starknet::contract_address_const::<0xdead>();

    let world = deploy_world();
    world.grant_owner(Model::<Foo>::namespace_hash(), bob);

    starknet::testing::set_account_contract_address(bob);
    starknet::testing::set_contract_address(malicious_contract);
    world.register_model(foo::TEST_CLASS_HASH.try_into().unwrap());
}

#[test]
fn test_register_namespace() {
    let world = deploy_world();

    let bob = starknet::contract_address_const::<0xb0b>();
    starknet::testing::set_account_contract_address(bob);
    starknet::testing::set_contract_address(bob);

    drop_all_events(world.contract_address);

    let namespace = "namespace";
    let hash = bytearray_hash(@namespace);

    world.register_namespace(namespace);

    assert(world.is_owner(hash, bob), 'namespace not registered');

    assert_eq!(
        starknet::testing::pop_log(world.contract_address),
        Option::Some(NamespaceRegistered { namespace: "namespace", hash })
    );
}

#[test]
#[should_panic(expected: ("Namespace `namespace` is already registered", 'ENTRYPOINT_FAILED',))]
fn test_register_namespace_already_registered_same_caller() {
    let world = deploy_world();

    let bob = starknet::contract_address_const::<0xb0b>();
    starknet::testing::set_account_contract_address(bob);
    starknet::testing::set_contract_address(bob);

    world.register_namespace("namespace");
    world.register_namespace("namespace");
}

#[test]
#[should_panic(expected: ("Namespace `namespace` is already registered", 'ENTRYPOINT_FAILED',))]
fn test_register_namespace_already_registered_other_caller() {
    let world = deploy_world();

    let bob = starknet::contract_address_const::<0xb0b>();
    starknet::testing::set_account_contract_address(bob);
    starknet::testing::set_contract_address(bob);

    world.register_namespace("namespace");

    let alice = starknet::contract_address_const::<0xa11ce>();
    starknet::testing::set_account_contract_address(alice);
    starknet::testing::set_contract_address(alice);

    world.register_namespace("namespace");
}

#[test]
fn test_deploy_contract_for_namespace_owner() {
    let world = deploy_world();
    let class_hash = test_contract::TEST_CLASS_HASH.try_into().unwrap();

    let bob = starknet::contract_address_const::<0xb0b>();
    world.grant_owner(bytearray_hash(@"dojo"), bob);

    // the account owns the 'test_contract' namespace so it should be able to deploy the contract.
    starknet::testing::set_account_contract_address(bob);
    starknet::testing::set_contract_address(bob);

    drop_all_events(world.contract_address);

    let contract_address = world.deploy_contract('salt1', class_hash);
    let dispatcher = IContractDispatcher { contract_address };

    let event = starknet::testing::pop_log::<ContractDeployed>(world.contract_address);
    assert(event.is_some(), 'no ContractDeployed event');
    let event = event.unwrap();
    assert(event.salt == 'salt1', 'bad event salt');
    assert(event.class_hash == class_hash, 'bad class_hash');
    assert(event.name == dispatcher.name(), 'bad contract name');
    assert(event.namespace == dispatcher.namespace(), 'bad namespace');
    assert(
        event.address != core::num::traits::Zero::<ContractAddress>::zero(), 'bad contract address'
    );
}

#[test]
#[should_panic(
    expected: ("Account `2827` does NOT have OWNER role on namespace `dojo`", 'ENTRYPOINT_FAILED',)
)]
fn test_deploy_contract_for_namespace_writer() {
    let world = deploy_world();

    let bob = starknet::contract_address_const::<0xb0b>();
    world.grant_writer(bytearray_hash(@"dojo"), bob);

    // the account has write access to the 'test_contract' namespace so it should be able to deploy
    // the contract.
    starknet::testing::set_account_contract_address(bob);
    starknet::testing::set_contract_address(bob);

    world.deploy_contract('salt1', test_contract::TEST_CLASS_HASH.try_into().unwrap(),);
}


#[test]
#[should_panic(
    expected: ("Account `2827` does NOT have OWNER role on namespace `dojo`", 'ENTRYPOINT_FAILED',)
)]
fn test_deploy_contract_no_namespace_owner_access() {
    let world = deploy_world();

    let bob = starknet::contract_address_const::<0xb0b>();
    starknet::testing::set_account_contract_address(bob);
    starknet::testing::set_contract_address(bob);

    world.deploy_contract('salt1', test_contract::TEST_CLASS_HASH.try_into().unwrap(),);
}

#[test]
#[should_panic(expected: ("Namespace `buzz_namespace` is not registered", 'ENTRYPOINT_FAILED',))]
fn test_deploy_contract_with_unregistered_namespace() {
    let world = deploy_world();
    world.deploy_contract('salt1', buzz_contract::TEST_CLASS_HASH.try_into().unwrap(),);
}

// It's CONTRACT_NOT_DEPLOYED for now as in this example the contract is not a dojo contract
// and it's not the account that is calling the deploy_contract function.
#[test]
#[should_panic(expected: ('CONTRACT_NOT_DEPLOYED', 'ENTRYPOINT_FAILED',))]
fn test_deploy_contract_through_malicious_contract() {
    let world = deploy_world();

    let bob = starknet::contract_address_const::<0xb0b>();
    let malicious_contract = starknet::contract_address_const::<0xdead>();

    world.grant_owner(bytearray_hash(@"dojo"), bob);

    // the account owns the 'test_contract' namespace so it should be able to deploy the contract.
    starknet::testing::set_account_contract_address(bob);
    starknet::testing::set_contract_address(malicious_contract);

    world.deploy_contract('salt1', test_contract::TEST_CLASS_HASH.try_into().unwrap(),);
}

#[test]
fn test_upgrade_contract_from_resource_owner() {
    let world = deploy_world();
    let class_hash = test_contract::TEST_CLASS_HASH.try_into().unwrap();

    let bob = starknet::contract_address_const::<0xb0b>();

    world.grant_owner(bytearray_hash(@"dojo"), bob);

    starknet::testing::set_account_contract_address(bob);
    starknet::testing::set_contract_address(bob);

    let _contract_address = world.deploy_contract('salt1', class_hash);

    drop_all_events(world.contract_address);

    world.upgrade_contract(class_hash);

    let event = starknet::testing::pop_log::<ContractUpgraded>(world.contract_address);
    assert(event.is_some(), 'no ContractUpgraded event');
    let event = event.unwrap();
    assert(event.class_hash == class_hash, 'bad class_hash');
    assert(
        event.address != core::num::traits::Zero::<ContractAddress>::zero(), 'bad contract address'
    );
}

#[test]
#[should_panic(
    expected: (
<<<<<<< HEAD
        "Account `659918` does NOT have OWNER role on contract (or it's namespace) `dojo-test_contract`",
=======
        "Account `659918` does NOT have OWNER role on contract (or its namespace) `dojo-test_contract`",
>>>>>>> 6b1eca23
        'ENTRYPOINT_FAILED',
    )
)]
fn test_upgrade_contract_from_resource_writer() {
    let world = deploy_world();
    let class_hash = test_contract::TEST_CLASS_HASH.try_into().unwrap();

    let bob = starknet::contract_address_const::<0xb0b>();
    let alice = starknet::contract_address_const::<0xa11ce>();

    world.grant_owner(bytearray_hash(@"dojo"), bob);

    starknet::testing::set_account_contract_address(bob);
    starknet::testing::set_contract_address(bob);

    let contract_address = world.deploy_contract('salt1', class_hash);

    let dispatcher = IContractDispatcher { contract_address };

    world.grant_writer(dispatcher.selector(), alice);

    starknet::testing::set_account_contract_address(alice);
    starknet::testing::set_contract_address(alice);

    world.upgrade_contract(class_hash);
}

#[test]
#[should_panic(
    expected: (
<<<<<<< HEAD
        "Account `659918` does NOT have OWNER role on contract (or it's namespace) `dojo-test_contract`",
=======
        "Account `659918` does NOT have OWNER role on contract (or its namespace) `dojo-test_contract`",
>>>>>>> 6b1eca23
        'ENTRYPOINT_FAILED',
    )
)]
fn test_upgrade_contract_from_random_account() {
    let world = deploy_world();
    let class_hash = test_contract::TEST_CLASS_HASH.try_into().unwrap();

    let _contract_address = world.deploy_contract('salt1', class_hash);

    let alice = starknet::contract_address_const::<0xa11ce>();

    starknet::testing::set_account_contract_address(alice);
    starknet::testing::set_contract_address(alice);

    world.upgrade_contract(class_hash);
}

#[test]
#[should_panic(expected: ('CONTRACT_NOT_DEPLOYED', 'ENTRYPOINT_FAILED',))]
fn test_upgrade_contract_through_malicious_contract() {
    let world = deploy_world();
    let class_hash = test_contract::TEST_CLASS_HASH.try_into().unwrap();

    let bob = starknet::contract_address_const::<0xb0b>();
    let malicious_contract = starknet::contract_address_const::<0xdead>();

    world.grant_owner(bytearray_hash(@"dojo"), bob);

    starknet::testing::set_account_contract_address(bob);
    starknet::testing::set_contract_address(bob);

    let _contract_address = world.deploy_contract('salt1', class_hash);

    starknet::testing::set_contract_address(malicious_contract);

    world.upgrade_contract(class_hash);
}<|MERGE_RESOLUTION|>--- conflicted
+++ resolved
@@ -58,11 +58,7 @@
 #[test]
 #[should_panic(
     expected: (
-<<<<<<< HEAD
-        "Account `2827` does NOT have OWNER role on model (or it's namespace) `dojo-Foo`",
-=======
         "Account `2827` does NOT have OWNER role on model (or its namespace) `dojo-Foo`",
->>>>>>> 6b1eca23
         'ENTRYPOINT_FAILED',
     )
 )]
@@ -437,11 +433,7 @@
 #[test]
 #[should_panic(
     expected: (
-<<<<<<< HEAD
-        "Account `659918` does NOT have OWNER role on contract (or it's namespace) `dojo-test_contract`",
-=======
         "Account `659918` does NOT have OWNER role on contract (or its namespace) `dojo-test_contract`",
->>>>>>> 6b1eca23
         'ENTRYPOINT_FAILED',
     )
 )]
@@ -472,11 +464,7 @@
 #[test]
 #[should_panic(
     expected: (
-<<<<<<< HEAD
-        "Account `659918` does NOT have OWNER role on contract (or it's namespace) `dojo-test_contract`",
-=======
         "Account `659918` does NOT have OWNER role on contract (or its namespace) `dojo-test_contract`",
->>>>>>> 6b1eca23
         'ENTRYPOINT_FAILED',
     )
 )]
