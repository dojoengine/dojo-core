--- conflicted
+++ resolved
@@ -34,25 +34,19 @@
 fn test_from_values() {
     let mut values = [3, 4].span();
 
-<<<<<<< HEAD
     let model_entity = ModelEntity::<FooEntity>::from_values(1, values);
-=======
     let model_entity = ModelEntity::<FooEntity>::from_values(1, ref values);
     assert!(model_entity.is_some());
     let model_entity = model_entity.unwrap();
->>>>>>> d3b5d3ec
     assert!(model_entity.__id == 1 && model_entity.v1 == 3 && model_entity.v2 == 4);
 }
 
 #[test]
 fn test_from_values_bad_data() {
     let mut values = [3].span();
-<<<<<<< HEAD
     let _ = ModelEntity::<FooEntity>::from_values(1, values);
-=======
     let res = ModelEntity::<FooEntity>::from_values(1, ref values);
     assert!(res.is_none());
->>>>>>> d3b5d3ec
 }
 
 #[test]
