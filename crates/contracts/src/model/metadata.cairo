--- conflicted
+++ resolved
@@ -3,21 +3,13 @@
 //! Manually expand to ensure that dojo-core
 //! does not depend on dojo plugin to be built.
 //!
-use core::array::ArrayTrait;
-use core::byte_array::ByteArray;
 use core::poseidon::poseidon_hash_span;
-use core::serde::Serde;
 
-use dojo::model::{ModelIndex, model::{ModelImpl, ModelParser, KeyParser}};
+use dojo::model::model::{ModelImpl, ModelParser, KeyParser};
 use dojo::meta::introspect::{Introspect, Ty, Struct, Member};
 use dojo::meta::{Layout, FieldLayout};
-<<<<<<< HEAD
-=======
-use dojo::model::{Model, ModelIndex, ModelDefinition};
->>>>>>> fc73f06e
 use dojo::utils;
 use dojo::utils::{serialize_inline};
-use dojo::world::{IWorldDispatcher, IWorldDispatcherTrait};
 
 pub fn initial_address() -> starknet::ContractAddress {
     starknet::contract_address_const::<0>()
@@ -76,6 +68,16 @@
     fn layout() -> Layout {
         Introspect::<ResourceMetadata>::layout()
     }
+
+    #[inline(always)]
+    fn schema() -> Ty {
+        Introspect::<ResourceMetadata>::ty()
+    }
+
+    #[inline(always)]
+    fn size() -> Option<usize> {
+        Introspect::<ResourceMetadata>::size()
+    }
 }
 
 
@@ -92,25 +94,6 @@
     }
     fn serialize_values(self: @ResourceMetadata) -> Span<felt252> {
         serialize_inline(self.metadata_uri)
-    }
-
-    #[inline(always)]
-    fn schema() -> Ty {
-        Introspect::<ResourceMetadata>::ty()
-    }
-
-    #[inline(always)]
-    fn definition() -> ModelDefinition {
-        ModelDefinition {
-            name: Self::name(),
-            namespace: Self::namespace(),
-            namespace_selector: Self::namespace_hash(),
-            version: Self::version(),
-            layout: Self::layout(),
-            schema: Self::schema(),
-            packed_size: Self::packed_size(),
-            unpacked_size: Introspect::<ResourceMetadata>::size()
-        }
     }
 }
 
@@ -147,55 +130,53 @@
 
 #[starknet::contract]
 pub mod resource_metadata {
-    use super::{ResourceMetadata, ResourceMetadataDefinitionImpl};
+    use super::{ResourceMetadata};
 
-    use dojo::meta::introspect::{Introspect, Ty};
-    use dojo::meta::Layout;
-    use dojo::model::ModelDefinition;
+    use dojo::{meta::{Layout, Ty}, model::{ModelDef, Model}};
 
     #[storage]
     struct Storage {}
 
     #[external(v0)]
     fn selector(self: @ContractState) -> felt252 {
-        ResourceMetadataDefinitionImpl::selector()
+        Model::<ResourceMetadata>::selector()
     }
 
     fn name(self: @ContractState) -> ByteArray {
-        ResourceMetadataDefinitionImpl::name()
+        Model::<ResourceMetadata>::name()
     }
 
     fn version(self: @ContractState) -> u8 {
-        ResourceMetadataDefinitionImpl::version()
+        Model::<ResourceMetadata>::version()
     }
 
     fn namespace(self: @ContractState) -> ByteArray {
-        ResourceMetadataDefinitionImpl::namespace()
+        Model::<ResourceMetadata>::namespace()
     }
 
     #[external(v0)]
     fn unpacked_size(self: @ContractState) -> Option<usize> {
-        Introspect::<ResourceMetadata>::size()
+        Model::<ResourceMetadata>::unpacked_size()
     }
 
     #[external(v0)]
     fn packed_size(self: @ContractState) -> Option<usize> {
-        dojo::meta::layout::compute_packed_size(Introspect::<ResourceMetadata>::layout())
+        Model::<ResourceMetadata>::packed_size()
     }
 
     #[external(v0)]
     fn layout(self: @ContractState) -> Layout {
-        Introspect::<ResourceMetadata>::layout()
+        Model::<ResourceMetadata>::layout()
     }
 
     #[external(v0)]
     fn schema(self: @ContractState) -> Ty {
-        Introspect::<ResourceMetadata>::ty()
+        Model::<ResourceMetadata>::schema()
     }
 
     #[external(v0)]
-    fn definition(self: @ContractState) -> ModelDefinition {
-        ResourceMetadataModel::definition()
+    fn definition(self: @ContractState) -> ModelDef {
+        Model::<ResourceMetadata>::definition()
     }
 
     #[external(v0)]
